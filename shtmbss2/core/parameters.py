import inspect
from abc import ABC

from shtmbss2.common.config import *
from shtmbss2.core.logging import log
from shtmbss2.core.data import load_config, get_experiment_folder, load_yaml


class ParameterGroup:
    _to_evaluate: list = list()

    @classmethod
    def dict(cls, exclude_none=False):
        p_dict_original = cls.__dict__
        p_dict = dict()
        for v_name, v_instance in vars(cls).items():
            if not (v_name.startswith('_') or inspect.isfunction(v_instance)):
                if inspect.isclass(v_instance):
                    p_dict[v_name] = v_instance.dict(exclude_none=exclude_none)
                else:
                    if exclude_none and p_dict_original[v_name] is None:
                        continue
                    p_dict[v_name] = p_dict_original[v_name]
        return p_dict

    @classmethod
    def evaluate(cls, recursive=True):
        for param_name in cls._to_evaluate:
            if hasattr(cls, param_name):
                value = getattr(cls, param_name)
                try:
                    value = eval(value)
                except Exception as e:
                    log.warning(f"Could not evaluate parameter {param_name}.")
                    log.warning(e)
                    value = None
                setattr(cls, param_name, value)
            else:
                log.warning(f"Could not find parameter {param_name} for class {cls.__str__}")

        if recursive:
            for v_name, v_instance in vars(cls).items():
                if not (v_name.startswith('_') or inspect.isfunction(v_instance)):
                    if inspect.isclass(v_instance):
                        v_instance.evaluate(recursive=recursive)


class Parameters(ParameterGroup):
    class Experiment(ParameterGroup):
        type: str = None
        id: str = None
        sequences: list = None
        seq_repetitions: int = None
        runtime: float = None
        episodes: int = None
        run_add_calib: bool = None
        save_final: bool = None
        save_auto: bool = None
        save_auto_epoches: int = None
        generate_rand_seed_offset: bool = None
        seed_offset: int = None
        log_weights: bool = None
        log_permanence: bool = None

    class Plotting(ParameterGroup):
        size: list = None
        file_type: str = None
        save_figure: bool = None

    class Performance(ParameterGroup):
        compute_performance: bool = None
        method: str = None

    class Network(ParameterGroup):
        num_symbols: int = None
        num_neurons: int = None
        pattern_size: int = None

    class Backend(ParameterGroup):
        module_name: str = None
        neuron_name: str = None

    class Encoding(ParameterGroup):
        dt_stm: float = None
        dt_seq: float = None
        t_exc_start: float = None
        t_scaling_factor: float = None

    class Plasticity(ParameterGroup):
        type: str = None
        learning_factor: float = None
        permanence_init_min: float = None
        permanence_init_max: float = None
        permanence_max: float = None
        threshold: float = None
        w_mature: float = None
        y: float = None
        lambda_plus: float = None
        lambda_minus: float = None
        lambda_h: float = None
        target_rate_h: float = None
        tau_plus: float = None
        tau_h: float = None
        delta_t_min: float = None
        delta_t_max: float = None
        dt: float = None

    class Neurons(ParameterGroup):
        class Inhibitory(ParameterGroup):
            c_m: float = None
            v_rest: float = None
            v_reset: float = None
            v_thresh: float = None
            tau_m: float = None
            tau_syn_I: float = None
            tau_syn_E: float = None
            tau_refrac: float = None

        class Excitatory(ParameterGroup):
            c_m: float = None
            v_rest: float = None
            v_reset: float = None
            v_thresh: float = None
            tau_m: float = None
            tau_syn_I: float = None
            tau_syn_E: float = None
            tau_syn_ext: float = None
            tau_syn_den: float = None
            tau_syn_inh: float = None
            tau_refrac: float = None

        class Dendrite(ParameterGroup):
            I_p: float = None
            tau_dAP: float = None
            theta_dAP: float = None

    class Synapses(ParameterGroup):
        dyn_inh_weights: bool = None
        dyn_weight_calculation: bool = None
        w_exc_inh_dyn: float = None
        w_ext_exc: float = None
        w_exc_exc: float = None
        w_exc_inh: float = None
        w_inh_exc: float = None
        p_exc_exc: float = None
        receptor_ext_exc: str = None
        receptor_exc_exc: str = None
        receptor_exc_inh: str = None
        receptor_inh_exc: str = None
        delay_ext_exc: float = None
        delay_exc_exc: float = None
        delay_exc_inh: float = None
        delay_inh_exc: float = None
        j_ext_exc_psp: float = None
        j_exc_inh_psp: float = None
        j_inh_exc_psp: float = None
        _to_evaluate: list = ["j_ext_exc_psp",
                              "j_exc_inh_psp",
                              "j_inh_exc_psp"]

    class Calibration(ParameterGroup):
<<<<<<< HEAD
        v_rest_calib: float = None
=======
        v_rest_calib = None
        padi_bus_dacen_extension = None
        correlation_amplitude = None
        correlation_time_constant = None
>>>>>>> 248176d8

    def __init__(self, network_type):
        self.network_type = network_type

    def load_default_params(self, custom_params=None):
        default_params = load_config(self.network_type)
        self.set_params(self, default_params)

        log.debug(f"Successfully loaded parameters for '{self.network_type}'")

        # Set specific parameters loaded from individual configuration
        if custom_params is not None:
            for name, value in custom_params.items():
                category_objs = name.split('.')
                category_obj = self
                for category_name in category_objs[:-1]:
                    category_obj = getattr(category_obj, category_name)
                setattr(category_obj, name, value)

        log.debug(f"Successfully set custom parameters for '{self.network_type}'")

    def load_experiment_params(self, experiment_type, experiment_id, experiment_num):
        experiment_folder_path = get_experiment_folder(self.network_type, experiment_type, experiment_id,
                                                       experiment_num, instance_id=None)

        saved_params = load_yaml(experiment_folder_path, "config.yaml")

        self.set_params(self, saved_params)

    def set_params(self, category_obj, parameters):
        for name, value in parameters.items():
            if type(value) is dict:
                if hasattr(category_obj, name.capitalize()):
                    self.set_params(getattr(category_obj, name.capitalize()), value)
                else:
                    log.warn(f"'{category_obj}' does not have an object '{name.capitalize()}'")
                    continue
            else:
                if hasattr(category_obj, name):
                    setattr(category_obj, name, value)<|MERGE_RESOLUTION|>--- conflicted
+++ resolved
@@ -159,14 +159,10 @@
                               "j_inh_exc_psp"]
 
     class Calibration(ParameterGroup):
-<<<<<<< HEAD
         v_rest_calib: float = None
-=======
-        v_rest_calib = None
         padi_bus_dacen_extension = None
         correlation_amplitude = None
         correlation_time_constant = None
->>>>>>> 248176d8
 
     def __init__(self, network_type):
         self.network_type = network_type
