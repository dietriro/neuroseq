--- conflicted
+++ resolved
@@ -101,15 +101,6 @@
         # pynn.cells.CalibHXNeuronCuba.default_parameters.update({"tau_syn_I": 2.})
 
         all_neurons = pynn.Population(num_neurons * 2, pynn.cells.CalibHXNeuronCuba(
-<<<<<<< HEAD
-            tau_m=10,
-            tau_syn_I=[3, 1] * num_neurons,
-            tau_syn_E=[2, 5] * num_neurons,
-            v_rest=v_rest,
-            v_reset=v_reset * num_neurons,
-            v_thresh=v_thresh * num_neurons,
-            tau_refrac=[60, 10] * num_neurons,
-=======
             cm=16,
             tau_m=10,
             tau_syn_I=[2, 1] * num_neurons,
@@ -120,7 +111,6 @@
             tau_refrac=[60, 10] * num_neurons,
             i_synin_gm_I=700,  # capmem current lsb
             i_synin_gm_E=700,  # capmem current lsb
->>>>>>> fff3d530
         ))
 
         dendrites = pynn.PopulationView(all_neurons, slice(ID_DENDRITE, num_neurons * 2, 2))
@@ -148,23 +138,15 @@
         pynn.cells.CalibHXNeuronCuba.default_parameters.update({"tau_syn_E": 2.})
 
         pop = pynn.Population(num_neurons, pynn.cells.CalibHXNeuronCuba(
-        #    cm=63,  # [0, 63]
+            cm=16,  # [0, 63]
             tau_m=5,
             tau_syn_I=10,
             tau_syn_E=0.5,
-<<<<<<< HEAD
-        #    v_rest=80,  # CADC lsb
-        #    v_reset=80,  # CADC lsb
-        #    v_thresh=100,  # CADC lsb
-        #    i_synin_gm_I=500,  # capmem current lsb
-        #    i_synin_gm_E=500,  # capmem current lsb
-=======
             v_rest=60,  # CADC lsb
             v_reset=60,  # CADC lsb
             v_thresh=80,  # CADC lsb
             i_synin_gm_I=700,  # capmem current lsb
             i_synin_gm_E=700,  # capmem current lsb
->>>>>>> fff3d530
             tau_refrac=2,
         ))
 
@@ -337,6 +319,7 @@
         pynn.cells.CalibHXNeuronCuba.default_parameters.update({"tau_syn_I": 2.})
 
         pop_ref_neuron = pynn.Population(1, pynn.cells.CalibHXNeuronCuba(
+            cm=16,
             tau_m=5,
             tau_syn_I=0.5,
             tau_syn_E=5,
@@ -344,6 +327,8 @@
             v_reset=60,
             v_thresh=120 if predictive_mode else 75,
             tau_refrac=2,
+            i_synin_gm_I=700,
+            i_synin_gm_E=700,
         ))
 
         ref_neuron = pynn.PopulationView(pop_ref_neuron, [0])
@@ -442,7 +427,7 @@
             sequence_offset = 0
             for i_rep in range(num_repetitions):
                 for i_element, element in enumerate(sequence):
-                    spike_time = sequence_offset + i_element * self.delta_sequence + self.delta_stimulus
+                    spike_time = sequence_offset + i_element * self.delta_stimulus + self.delta_stimulus
                     spike_times[self.ALPHABET[element]].append(spike_time)
                 sequence_offset = spike_time + self.delta_sequence
 
@@ -717,6 +702,21 @@
 
         self.runtime = runtime
 
+        # dendrite_v = []
+        # soma_v = []
+
+        # self.vs = (dendrite_v, soma_v)
+        # self.permanences = []
+        # self.weight = []
+
+        # Todo: Remove if no longer needed
+        # dendrite_s = []
+        # soma_s = []
+        # spikes = [dendrite_s, soma_s]
+        # x = []
+        # z = []
+
+        # pop.record(["v", "spikes"])
         # Todo: Why do we run multiple steps with 0.1 runtime? Is that 0.1 ms?
         for t in range(steps):
             print(f'Running emulation step {t + 1}/{steps}')
@@ -740,22 +740,17 @@
         self.permanence_min = np.asarray(np.random.randint(0, 8, size=(len(self.projection),)), dtype=float)
         self.permanence = copy.copy(self.permanence_min)
         self.permanences = None
+        self.weights = None
         self.permanence_max = 20.
-<<<<<<< HEAD
-        self.weights = None
-        self.threshold = np.ones((len(self.projection))) * 20.
-        self.lambda_plus = 0.08
-        self.tau_plus = 20. / 1e3
-        self.lambda_minus = 0.0015
-=======
         self.threshold = np.ones((len(self.projection))) * 10.
         self.lambda_plus = 0.08e3 * learning_factor
         self.lambda_minus = 0.0015e3 * learning_factor
         self.lambda_h = 0.014e3 * learning_factor
         self.tau_plus = 20e-3
         self.tau_h = 440e-3
->>>>>>> fff3d530
         self.target_rate_h = 1.
+        self.lambda_h = 0.014
+        self.tau_h = 440. / 1e3
         self.y = 1.
         self.delta_t_min = 4e-3
         self.delta_t_max = 80e-3
@@ -763,6 +758,7 @@
         self.post_somas = post_somas
         self.mature_weight = mature_weight
         self.debug = debug
+        # print(self.delta_t_min, self.delta_t_max)
 
         self.x = np.zeros((len(self.projection.pre)))
         self.z = np.zeros((len(self.projection.post)))
@@ -809,6 +805,7 @@
                     print(
                         f"t: {round(t, 5)},  p: {round(permanence, 5)},  dp: {round(delta_permanence, 5)},  x: {round(x, 2)},  "
                         f"z: {round(z, 2)}, dp_a: {round(dp_a, 3)}, dp_b: {round(dp_b, 3)}, dp_c: {round(dp_c, 3)}")
+                    print(f"{neuron_spikes_pre}")
 
             if permanence >= threshold:
                 mature = True
