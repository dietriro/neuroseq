import sys
import os 
import warnings
import numpy as np

pkg_path = os.path.abspath(os.path.join(os.getcwd(), os.pardir))
sys.path.append(pkg_path)

np.set_printoptions(threshold=np.inf, suppress=True, linewidth=np.inf)
warnings.filterwarnings(action='ignore', category=UserWarning)

<<<<<<< HEAD
import shtmbss2.addsrc
=======
from shtmbss2.nest.network import SHTMTotal
from shtmbss2.common.config import NeuronType
>>>>>>> a73945da
from shtmbss2.common.config import *
from shtmbss2.core.logging import log


# In[3]:


RuntimeConfig.backend = Backends.BRAIN_SCALES_2


# In[4]:


shtm = None
if RuntimeConfig.backend == Backends.BRAIN_SCALES_2:
    import shtmbss2.brainscales2.patches
    from shtmbss2.brainscales2.hardware import hardware_initialization
    from shtmbss2.brainscales2.network import SHTMTotal
    # TODO: remove once grenade supports dense inter-population-view projections
    neuronPermutation = []
    shtm = SHTMTotal(use_on_chip_plasticity=True)
    alphabet_size = shtm.p.Network.num_symbols
    num_neurons_per_symbol = shtm.p.Network.num_neurons
    for a in range(alphabet_size):
        # dendrites
        for i in range(num_neurons_per_symbol):
            neuronPermutation.append((a * num_neurons_per_symbol + i) * 2)
    for a in range(alphabet_size):
        # somas
        for i in range(num_neurons_per_symbol):
            neuronPermutation.append((a * num_neurons_per_symbol + i) * 2 + 1)
    for i in range(alphabet_size * num_neurons_per_symbol * 2, 512):
        neuronPermutation.append(i)

    hardware_initialization(neuronPermutation=neuronPermutation)
elif RuntimeConfig.backend == Backends.NEST:
    from shtmbss2.nest.network import SHTMTotal
    
from shtmbss2.common.network import NeuronType, RecTypes


# ## Configuration

# In[5]:



#log.handlers[LogHandler.STREAM].setLevel(logging.DEBUG)

debug = False

experiment_num = None


# ## Network Initialization

# In[6]:


if shtm is None:
    shtm = SHTMTotal()

# FIXME: the timer only starts at start_time + period, fake calculation
# to get exactly one execution at the end of each runtime
runtime=0.
shtm.init_plasticity_rule(start_time=0., period=30., runtime=runtime)
shtm.init_neurons()
shtm.init_connections(debug=debug)
shtm.init_external_input()

if RuntimeConfig.backend == Backends.BRAIN_SCALES_2:
    shtm.init_rec_exc()
    
shtm.experiment_num = experiment_num


# In[7]:


#shtm = SHTMTotal.load_full_state(SHTMTotal, "test", 12)


# ## Network Emulation & Plotting

# In[8]:


import pynn_brainscales.brainscales2 as pynn
pynn.logger.default_config(level=pynn.logger.LogLevel.TRACE)
shtm.run(steps=5, plasticity_enabled=False)


# In[9]:


from matplotlib import pyplot as plt

#print(shtm.con_plastic[0].permanences)
data = np.array(shtm.con_plastic[0].x[0]).reshape((60,60))
print(data.shape)
plt.imshow(data)
plt.colorbar()


# In[10]:


from matplotlib import pyplot as plt

#print(shtm.con_plastic[0].permanences)
data = np.array(shtm.con_plastic[0].z[0]).reshape((60,60))
print(data.shape)
plt.imshow(data)
plt.colorbar()


# In[11]:


from matplotlib import pyplot as plt

#print(shtm.con_plastic[0].permanences)
data = np.array(shtm.con_plastic[0].permanences[0]).reshape((60,60))
print(data.shape)
plt.imshow(data)
plt.colorbar()


# In[12]:


from matplotlib import pyplot as plt

#print(shtm.con_plastic[0].permanences)
data = np.array(shtm.con_plastic[0].weights[0]).reshape((60,60))
print(data.shape)
plt.imshow(data)
plt.colorbar()


# In[ ]:



shtm.plot_events(neuron_types="all", size=(24, 10))


# In[ ]:


<<<<<<< HEAD

shtm.plot_performance(StatisticalMetrics.MEAN)


# In[ ]:


shtm.save_full_state()


# In[ ]:


shtm.run(steps=10, plasticity_enabled=False)


# In[ ]:



shtm.plot_events(neuron_types="all", size=(24, 10))
=======
# shtm.set_weights_exc_exc(10, 1, post_ids=[3,4,5], p_con=1.0)
shtm.run(steps=20, plasticity_enabled=True)

# shtm.plot_v_exc(alphabet_range=[2], neuron_range="all", neuron_type=NeuronType.Soma)


### Plot
# shtm.plot_events(neuron_types="all", size=(24, 10))
>>>>>>> a73945da


# In[ ]:



# shtm.plot_performance()


# In[ ]:


shtm.run(steps=10, plasticity_enabled=False)


# In[ ]:



shtm.plot_events(neuron_types="all", size=(24, 10))


# In[ ]:


shtm.set_weights_exc_exc(10, 0, post_ids=[3,4,5], p_con=1.0)
shtm.run(steps=1, plasticity_enabled=False)

# shtm.plot_events(neuron_types="all", size=(24, 10))


# ## Additional Plotting

# In[ ]:



shtm.plot_permanence_diff()


# In[ ]:



for i in [0, 1]:
    print(shtm.con_plastic[i].permanences)

shtm.plot_permanence_history(plot_con_ids=[0, 1])


# In[ ]:


from shtmbss2.common.network import NeuronType, RecTypes

shtm.plot_v_exc(alphabet_range=[2], neuron_range="all", neuron_type=NeuronType.Soma)


# In[ ]:



shtm.plot_v_exc(alphabet_range=[0], neuron_range='all', neuron_type=1, show_legend=False)


# In[ ]:



shtm.plot_v_exc(alphabet_range=range(1, alphabet_size))


# ## Additional Analysis

# In[ ]:


for i in range(len(shtm.con_plastic)):
    shtm.con_plastic[i].mature_weight = 120
    print(i, shtm.con_plastic[i].projection.label.split('_')[1], shtm.con_plastic[i].get_all_connection_ids())
    


# In[ ]:


arr = np.array(shtm.con_plastic[1].permanences)


# In[ ]:


for c in shtm.con_plastic[1].projection.connections:
    print(f'C[{c.presynaptic_index}, {c.postsynaptic_index}].weight = {c.weight}')


# In[ ]:


np.set_printoptions(threshold=np.inf, suppress=True, linewidth=np.inf)
shtm.con_plastic[1].projection.get("weight", format="array")


# In[ ]:


shtm.con_plastic[7].projection.get("weight", format="array")


# In[ ]:


# Print spikes form spiketrain
for s in shtm.con_plastic[1].projection.post.get_data("spikes").segments[-1].spiketrains:
    print(s)
print(len(shtm.con_plastic[1].projection.post.get_data("spikes").segments[-1].spiketrains))
print(len(shtm.con_plastic[1].projection.connections))


# In[ ]:


for con in shtm.con_plastic:
    print(f"Sum(P[{con.projection.label}]) = {np.sum(con.permanences[-1] - con.permanences[0])}")


# In[ ]:


dendrites, somas = shtm.get_spike_times(0.44, 0.1e-2)

print(somas)


# In[ ]:


for i_plastic in range(len(shtm.con_plastic)):
    shtm.con_plastic[i_plastic].lambda_plus *= 2
    shtm.con_plastic[i_plastic].lambda_minus *= 2
    shtm.con_plastic[i_plastic].lambda_h *= 2
    
    # print(f"Sum(P[{con.projection.label}]) = {np.sum(con.permanences[-1] - con.permanences[0])}")


# ## Check indices

# In[ ]:


dendrites, somas = shtm.neurons_exc[0]

print(somas.all_cells)
print(somas.id_to_index(13))

print(somas.get_data("spikes").segments[-1].spiketrains[8])
print(shtm.con_plastic[0].projection.pre.get_data("spikes").segments[-1].spiketrains[8])


# ## Check spikes

# In[ ]:


dendrites, somas = shtm.neurons_exc[0]

spike_ids_a = list()
spike_ids_b = list()

# Print spikes form spiketrain
for s in somas.get_data("spikes").segments[-1].spiketrains:
    print(s)
    if len(s) > 0:
        print(s[0]/0.1e-3)
        spike_ids_a.append(int(s[0]/0.1e3))

    # for t in np.linspace(0., runtime, int(runtime / 0.1e-3)):
        
    
print(len(somas.get_data("spikes").segments[-1].spiketrains))


# In[ ]:


print(shtm.neurons_exc[0][0].get("tau_m"))
print(shtm.neurons_inh[0].tau_m)
w = shtm.exc_to_inh[1].get("weight", format="array")
print(w)
print(pynn.get_current_time())


# ## Save objects

# In[ ]:





# In[ ]:


import pickle

experiment_name = "shtm_off-chip_01"

with open(f'../evaluation/objects/{experiment_name}.pkl', 'wb') as out_file:
    pickle.dump(shtm, out_file)


# In[ ]:


with open(f'../evaluation/objects/{experiment_name}.pkl', 'rb') as in_file:
    obj = pickle.load(in_file)


# ## Plotting - Events - All Symbols

# In[ ]:



seq = 2

fig_title = "Neuronal Events for Sequence {D, C, B} - After Learning"

file_path = f"../evaluation/figures/shtm-bss2_eval_learning-off-chip_seq-0{seq}_before-learning"
# file_path = f"../evaluation/figures/shtm-bss2_eval_learning-off-chip_seq-0{seq}_after-learning"

# file_path += "_a"

if seq == 1:
    fig = shtm.plot_events(shtm, size=[12, 10], x_lim_lower=0, x_lim_upper=0.14, seq_start=0.0, seq_end=0.14, fig_title=fig_title, file_path=file_path)
elif seq == 2:
    fig = shtm.plot_events(shtm, size=[12, 10], x_lim_lower=0.22, x_lim_upper=0.36, seq_start=0.22, seq_end=0.36, fig_title=fig_title, file_path=file_path)
    


# ## Plotting - Events - One Symbol

# In[ ]:



fig_title = "Neuronal Events for Sequence {D, C, B} - After Learning"
file_path = f"../evaluation/figures/shtm-bss2_eval_limits-spikes_w-inh"

# file_path += "_a"

fig = shtm.plot_events(shtm, neuron_types="all", symbols=[2], size=[12, 10], x_lim_lower=0, x_lim_upper=0.14, seq_start=0.0, seq_end=0.14, fig_title=fig_title, file_path=file_path)


spikes = shtm.neurons_exc[2][1].get_data("spikes").segments[-1].spiketrains


# In[ ]:


# file_path_open = f"../evaluation/figures/shtm-bss2_eval_limits-volts_w-inh"
# file_path_open = f"../evaluation/figures/shtm-bss2_eval_limits-volts_wo-inh"
# file_path_open = f"../evaluation/figures/shtm-bss2_eval_limits-spikes_w-inh"
file_path_open = f"../evaluation/figures/shtm-bss2_eval_limits-spikes_wo-inh"

figx = pickle.load(open(f'{file_path_open}.fig.pickle', 'rb'))
figx.set_size_inches(12, 6)

figx.legends = []
figx.suptitle("")
figx.subplots_adjust(top=0.85)
neuron_types = [NeuronType.Dendrite, NeuronType.Soma, NeuronType.Inhibitory]
custom_lines = [Line2D([0], [0], color=f"C{n.ID}", label=n.NAME.capitalize(), lw=3) for n in neuron_types]
plt.figlegend(handles=custom_lines, loc=(0.402, 0.888), ncol=3, labelspacing=0., fontsize=18, fancybox=True, borderaxespad=1)


# figx.show()

figx.savefig(f"{file_path_open}.pdf", bbox_inches='tight')
# figx.savefig(f"{file_path_open}.png")


# ## Final Plots - Voltage

# In[ ]:



# plt.rcParams.update({'font.size': 12})

seq = 2

# file_path = f"../evaluation/figures/shtm-bss2_eval_learning-off-chip_seq-0{seq}_before-learning"
# file_path = f"../evaluation/figures/shtm-bss2_eval_learning-off-chip_seq-0{seq}_after-learning"
file_path = f"../evaluation/figures/shtm-bss2_eval_limits-volts_w-inh"

# file_path += "_a"

# if seq == 1:
    # fig = plot_v_exc(shtm, [0], neuron_range="all", size=[12, 10], x_lim_lower=0, x_lim_upper=0.14, seq_start=0.0, seq_end=0.14, file_path=file_path)
# elif seq == 2:
    # fig = plot_v_exc(shtm, [0], neuron_range="all", size=[12, 10], x_lim_lower=0.22, x_lim_upper=0.36, seq_start=0.22, seq_end=0.36, file_path=file_path)

shtm.plot_v_exc(shtm, [2], neuron_range="all", size=[12, 10], runtime=0.14, file_path=file_path)

    


# In[ ]:



<|MERGE_RESOLUTION|>--- conflicted
+++ resolved
@@ -9,15 +9,12 @@
 np.set_printoptions(threshold=np.inf, suppress=True, linewidth=np.inf)
 warnings.filterwarnings(action='ignore', category=UserWarning)
 
-<<<<<<< HEAD
 import shtmbss2.addsrc
-=======
-from shtmbss2.nest.network import SHTMTotal
-from shtmbss2.common.config import NeuronType
->>>>>>> a73945da
 from shtmbss2.common.config import *
 from shtmbss2.core.logging import log
 
+np.set_printoptions(threshold=np.inf, suppress=True, linewidth=np.inf)
+warnings.filterwarnings(action='ignore', category=UserWarning)
 
 # In[3]:
 
@@ -68,6 +65,7 @@
 
 experiment_num = None
 
+### Initialize
 
 # ## Network Initialization
 
@@ -90,9 +88,12 @@
     
 shtm.experiment_num = experiment_num
 
+### Run
 
 # In[7]:
 
+# shtm.set_weights_exc_exc(10, 1, post_ids=[3,4,5], p_con=1.0)
+shtm.run(steps=100, plasticity_enabled=True)
 
 #shtm = SHTMTotal.load_full_state(SHTMTotal, "test", 12)
 
@@ -161,11 +162,11 @@
 
 shtm.plot_events(neuron_types="all", size=(24, 10))
 
-
-# In[ ]:
-
-
-<<<<<<< HEAD
+# shtm.plot_v_exc(alphabet_range=[0], neuron_range=range(3), neuron_type=NeuronType.Inhibitory, show_legend=True)
+
+# In[ ]:
+
+
 
 shtm.plot_performance(StatisticalMetrics.MEAN)
 
@@ -187,23 +188,13 @@
 
 
 shtm.plot_events(neuron_types="all", size=(24, 10))
-=======
-# shtm.set_weights_exc_exc(10, 1, post_ids=[3,4,5], p_con=1.0)
-shtm.run(steps=20, plasticity_enabled=True)
-
-# shtm.plot_v_exc(alphabet_range=[2], neuron_range="all", neuron_type=NeuronType.Soma)
-
-
-### Plot
-# shtm.plot_events(neuron_types="all", size=(24, 10))
->>>>>>> a73945da
-
-
-# In[ ]:
-
-
-
-# shtm.plot_performance()
+
+
+# In[ ]:
+
+
+
+shtm.plot_performance()
 
 
 # In[ ]:
